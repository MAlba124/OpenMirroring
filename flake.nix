{
  inputs = {
    nixpkgs.url = "github:NixOS/nixpkgs/nixos-24.11";
    flake-utils.url = "github:numtide/flake-utils";
    rust-overlay = {
      url = "github:oxalica/rust-overlay";
      inputs = {
        nixpkgs.follows = "nixpkgs";
      };
    };
  };
  outputs = { self, nixpkgs, flake-utils, rust-overlay }:
    flake-utils.lib.eachDefaultSystem
      (system:
        let
          overlays = [ (import rust-overlay) ];
          pkgs = import nixpkgs {
            inherit system overlays;
          };

          rustAndroidTargets = [
            "aarch64-linux-android"
            "x86_64-linux-android"
            "x86_64-unknown-linux-gnu"
          ];

          rustAndroidToolchain = pkgs.rust-bin.stable.latest.complete.override {
            targets = rustAndroidTargets;
          };
        in
        let
          nativeBuildInputs = with pkgs; [
            pkg-config
            clang
            dig
<<<<<<< HEAD
            rustAndroidToolchain
            graphviz
            android-studio
            cargo-ndk
            cargo-apk
            zulu
            gnumake
            patchelf
=======
            rust-bin.stable.latest.complete
            graphviz
            slint-lsp
>>>>>>> aa875ec1
          ];
          buildInputs = with pkgs; [
            libGL
            libxkbcommon
            wayland
            xorg.libX11
            xorg.libXcursor
            xorg.libXi
            xorg.libXrandr
            pipewire
            alsa-lib
            libclang
            dbus
            gst_all_1.gstreamer
            gst_all_1.gst-plugins-base
            gst_all_1.gst-plugins-good
            gst_all_1.gst-plugins-bad
            gst_all_1.gst-plugins-ugly
            gst_all_1.gst-plugins-rs
            glib
            openssl
            libnice
            fontconfig
          ];
        in
        with pkgs;
        {
          devShells.default = mkShell {
            LD_LIBRARY_PATH = lib.makeLibraryPath buildInputs;
            BINDGEN_EXTRA_CLANG_ARGS = [
                ''-I"${pkgs.llvmPackages.libclang.lib}/lib/clang/${pkgs.llvmPackages.libclang.version}/include"''
                "-I ${pkgs.glibc.dev}/include"
            ];
            # TOD: Fix these hacks
            shellHook = ''
                set -x
                export ANDROID_HOME="$HOME/Android/Sdk";
                export ANDROID_NDK_ROOT="$HOME/Android/Sdk/ndk/29.0.13113456";
                export GSTREAMER_ROOT_ANDROID="$(pwd)/android-sender/gst-android-1.0-1.26.0";
                set +x

                # Add more when targeting other archs
                export PKG_CONFIG_PATH="$PKG_CONFIG_PATH:$GSTREAMER_ROOT_ANDROID/x86_64/lib/pkgconfig"
            '';

            inherit buildInputs nativeBuildInputs;
          };
        }
      );
}<|MERGE_RESOLUTION|>--- conflicted
+++ resolved
@@ -21,7 +21,6 @@
           rustAndroidTargets = [
             "aarch64-linux-android"
             "x86_64-linux-android"
-            "x86_64-unknown-linux-gnu"
           ];
 
           rustAndroidToolchain = pkgs.rust-bin.stable.latest.complete.override {
@@ -33,7 +32,6 @@
             pkg-config
             clang
             dig
-<<<<<<< HEAD
             rustAndroidToolchain
             graphviz
             android-studio
@@ -42,11 +40,9 @@
             zulu
             gnumake
             patchelf
-=======
             rust-bin.stable.latest.complete
             graphviz
             slint-lsp
->>>>>>> aa875ec1
           ];
           buildInputs = with pkgs; [
             libGL
